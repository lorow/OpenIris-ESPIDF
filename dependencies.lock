--- conflicted
+++ resolved
@@ -53,11 +53,7 @@
   idf:
     source:
       type: idf
-<<<<<<< HEAD
-    version: 5.3.3
-=======
     version: 5.4.2
->>>>>>> 0b2939b7
 direct_dependencies:
 - espressif/cmake_utilities
 - espressif/esp32-camera
