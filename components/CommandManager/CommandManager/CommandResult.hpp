--- conflicted
+++ resolved
@@ -22,28 +22,18 @@
   CommandResult(std::string message, const Status status)
   {
     this->status = status;
-<<<<<<< HEAD
-=======
-    
->>>>>>> 0b2939b7
+
     // Escape quotes and backslashes in the message for JSON
     std::string escapedMessage = message;
     size_t pos = 0;
     // First escape backslashes
-<<<<<<< HEAD
-    while ((pos = escapedMessage.find('\\', pos)) != std::string::npos)
-    {
-=======
     while ((pos = escapedMessage.find('\\', pos)) != std::string::npos) {
->>>>>>> 0b2939b7
       escapedMessage.replace(pos, 1, "\\\\");
       pos += 2;
     }
     // Then escape quotes
     pos = 0;
-<<<<<<< HEAD
-    while ((pos = escapedMessage.find('"', pos)) != std::string::npos)
-    {
+    while ((pos = escapedMessage.find('"', pos)) != std::string::npos) {
       escapedMessage.replace(pos, 1, "\\\"");
       pos += 2;
     }
@@ -55,21 +45,6 @@
     else
     {
       this->message = std::format("{{\"error\":\"{}\"}}", escapedMessage);
-=======
-    while ((pos = escapedMessage.find('"', pos)) != std::string::npos) {
-      escapedMessage.replace(pos, 1, "\\\"");
-      pos += 2;
-    }
-    
-    if (status == Status::SUCCESS)
-    {
-      // we gotta do it this way, because if we define it as { "result": " {} " } it crashes the compiler, lol
-      this->message = std::format("{}\"result\":\"{}\"{}",  "{", escapedMessage, "}");
-    }
-    else
-    {
-      this->message = std::format("{}\"error\":\"{}\"{}",  "{", escapedMessage, "}");
->>>>>>> 0b2939b7
     }
   }
 
@@ -84,14 +59,6 @@
   {
     return CommandResult(message, Status::FAILURE);
   }
-  
-  // Create a result that returns raw JSON without wrapper
-  static CommandResult getRawJsonResult(const std::string &jsonMessage)
-  {
-    CommandResult result("", Status::SUCCESS);
-    result.message = jsonMessage;
-    return result;
-  }
 
   // Create a result that returns raw JSON without wrapper
   static CommandResult getRawJsonResult(const std::string &jsonMessage)
@@ -102,7 +69,6 @@
   }
 
   std::string getResult() const { return this->message; }
-  
 };
 
 #endif