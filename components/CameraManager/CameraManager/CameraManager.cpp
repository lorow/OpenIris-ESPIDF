--- conflicted
+++ resolved
@@ -79,17 +79,10 @@
       .pixel_format = PIXFORMAT_JPEG,  // YUV422,GRAYSCALE,RGB565,JPEG
       .frame_size = FRAMESIZE_240X240, // QQVGA-UXGA, For ESP32, do not use sizes above QVGA when not JPEG. The performance of the ESP32-S series has improved a lot, but JPEG mode always gives better frame rates.
 
-<<<<<<< HEAD
-      .jpeg_quality = 10,                  // 0-63, for OV series camera sensors, lower number means higher quality
-      .fb_count = 2,                       // Use 2 for streaming to balance memory and performance
-      .fb_location = CAMERA_FB_IN_PSRAM,   // Use PSRAM for frame buffers
-      .grab_mode = CAMERA_GRAB_LATEST,     // Always grab the latest frame for streaming
-=======
       .jpeg_quality = 7,                   // 0-63, for OV series camera sensors, lower number means higher quality // Below 6 stability problems
       .fb_count = 2,                       // When jpeg mode is used, if fb_count more than one, the driver will work in continuous mode.
-      .fb_location = CAMERA_FB_IN_DRAM,   
+      .fb_location = CAMERA_FB_IN_DRAM,
       .grab_mode = CAMERA_GRAB_WHEN_EMPTY,
->>>>>>> bcb3387e
   };
 }
 
