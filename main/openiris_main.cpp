--- conflicted
+++ resolved
@@ -78,7 +78,6 @@
     vTaskDelete(serialManagerHandle);
 }
 
-<<<<<<< HEAD
 // New setup flow:
 // 1. Device starts in setup mode (AP + Serial active)
 // 2. User configures WiFi via serial commands
@@ -96,7 +95,7 @@
 
     if (deviceMode == StreamingMode::UVC)
     {
-#ifdef CONFIG_WIRED_MODE
+#ifdef CONFIG_GENERAL_WIRED_MODE
         ESP_LOGI("[MAIN]", "Starting UVC streaming mode.");
         ESP_LOGI("[MAIN]", "Initializing UVC hardware...");
         esp_err_t ret = uvcStream.setup();
@@ -138,48 +137,6 @@
     {
         ESP_LOGI("[MAIN]", "Disabling setup interfaces after streaming start.");
         const auto serialTaskHandle = static_cast<TaskHandle_t>(arg);
-=======
-// the idea here is pretty simple.
-// After setting everything up, we start a 30s timer with this as a callback
-// if we get anything on the serial, we stop the timer and reset it after the commands are done
-// this is done to ensure the user has enough time to configure the board if need be
-void start_video_streaming(void *arg) {
-    TaskHandle_t serialTaskHandle = (TaskHandle_t)arg; // retrieve task handle from arg
-
-    // if we're in auto-mode, we can decide which streaming helper to start based on the
-    // presence of Wi-Fi credentials
-    ESP_LOGI("[MAIN]", "Setup window expired, starting streaming services, quitting serial manager.");
-    switch (deviceConfig->getDeviceMode().mode) {
-        case StreamingMode::AUTO:
-            if (!deviceConfig->getWifiConfigs().empty() || strcmp(CONFIG_WIFI_SSID, "") != 0) {
-                // todo make sure the server runs on a separate core
-                ESP_LOGI("[MAIN]", "WiFi setup detected, starting WiFi streaming.");
-                streamServer.startStreamServer();
-            } else {
-            #ifdef CONFIG_GENERAL_WIRED_MODE
-                ESP_LOGI("[MAIN]", "UVC setup detected, starting UVC streaming.");
-                uvcStream.setup();
-            #else
-                ESP_LOGW("[MAIN]", "UVC streaming not supported in this configuration.");
-            #endif
-            }
-            break;
-        case StreamingMode::UVC:
-        #ifdef CONFIG_GENERAL_WIRED_MODE
-            ESP_LOGI("[MAIN]", "Device set to UVC Mode, starting UVC streaming.");
-            uvcStream.setup();
-        #else
-            ESP_LOGW("[MAIN]", "UVC streaming not supported in this configuration.");
-        #endif
-            break;
-        case StreamingMode::WIFI:
-            ESP_LOGI("[MAIN]", "Device set to Wi-Fi mode, starting WiFi streaming.");
-            streamServer.startStreamServer();
-            break;
-    }
-
-    if (serialTaskHandle != nullptr) {
->>>>>>> bcb3387e
         disable_serial_manager_task(serialTaskHandle);
     }
 }
@@ -236,12 +193,12 @@
         }
         else if (deviceMode == StreamingMode::UVC)
         {
-#ifdef CONFIG_WIRED_MODE
+#ifdef CONFIG_GENERAL_WIRED_MODE
             ESP_LOGI("[MAIN]", "Starting UVC streaming automatically");
             activate_streaming(serialTaskHandle);
 #else
-            ESP_LOGE("[MAIN]", "UVC mode selected but CONFIG_WIRED_MODE not enabled in build!");
-            ESP_LOGI("[MAIN]", "Device will stay in setup mode. Enable CONFIG_WIRED_MODE and rebuild.");
+            ESP_LOGE("[MAIN]", "UVC mode selected but CONFIG_GENERAL_WIRED_MODE not enabled in build!");
+            ESP_LOGI("[MAIN]", "Device will stay in setup mode. Enable CONFIG_GENERAL_WIRED_MODE and rebuild.");
 #endif
         }
         else
@@ -266,18 +223,8 @@
     timerHandle = nullptr;
 }
 
-<<<<<<< HEAD
 extern "C" void app_main(void)
 {
-=======
-extern "C" void app_main(void) {
-    // --- FIX: Use a real TaskHandle_t variable instead of a pointer ---
-    // Previously: TaskHandle_t* serialManagerHandle = nullptr;
-    // This caused xTaskCreate() to never store a valid handle,
-    // leading to random failures when deleting the task in the timer callback.
-    TaskHandle_t serialManagerHandle = nullptr;
-
->>>>>>> bcb3387e
     dependencyRegistry->registerService<ProjectConfig>(DependencyType::project_config, deviceConfig);
     dependencyRegistry->registerService<CameraManager>(DependencyType::camera_manager, cameraHandler);
     dependencyRegistry->registerService<WiFiManager>(DependencyType::wifi_manager, wifiManager);
@@ -353,23 +300,16 @@
     deviceConfig->load();
     serialManager->setup();
 
-<<<<<<< HEAD
     static TaskHandle_t serialManagerHandle = nullptr;
-=======
     // Pass address of variable so xTaskCreate() stores the actual task handle
->>>>>>> bcb3387e
     xTaskCreate(
         HandleSerialManagerTask,
         "HandleSerialManagerTask",
         1024 * 6,
         serialManager,
         1, // we only rely on the serial manager during provisioning, we can run it slower
-<<<<<<< HEAD
-        &serialManagerHandle);
-=======
         &serialManagerHandle
     );
->>>>>>> bcb3387e
 
     wifiManager->Begin();
     mdnsManager.start();
@@ -384,7 +324,6 @@
         1, // it's the rest API, we only serve commands over it so we don't really need a higher priority
         nullptr);
 
-<<<<<<< HEAD
     // New flow: Device starts with a 20-second delay before automatic mode startup
     ESP_LOGI("[MAIN]", "=====================================");
     ESP_LOGI("[MAIN]", "STARTUP: 20-SECOND DELAY MODE ACTIVE");
@@ -400,16 +339,8 @@
         .skip_unhandled_events = false};
 
     ESP_ERROR_CHECK(esp_timer_create(&startup_timer_args, &timerHandle));
-    ESP_ERROR_CHECK(esp_timer_start_once(timerHandle, 20000000)); // 20 seconds in microseconds
-
+    ESP_ERROR_CHECK(esp_timer_start_once(timerHandle, CONFIG_GENERAL_UVC_DELAY * 1000000));
     ESP_LOGI("[MAIN]", "Started 20-second startup timer");
     ESP_LOGI("[MAIN]", "Send any command within 20 seconds to enter heartbeat mode");
     setSerialManagerHandle(&serialManagerHandle);
-=======
-    // Pass the actual TaskHandle_t value into the timer
-    timerHandle = createStartVideoStreamingTimer((void*)serialManagerHandle);
-    if (timerHandle != nullptr) {
-        esp_timer_start_once(timerHandle, CONFIG_GENERAL_UVC_DELAY * 1000000);
-    }
->>>>>>> bcb3387e
 }